--- conflicted
+++ resolved
@@ -459,13 +459,8 @@
             if s.name == name:
                 self.subsets.pop(i)
 
-<<<<<<< HEAD
-    def combine(self, subset_names:list, new_name:str, how='intersect',
+    def combine(self, subset_names:list, new_name:str, method='intersect',
                 **subset_kwargs) -> Subset:
-=======
-    def combine(self, subset_names:list, new_name:str, method='intersect',
-                **subset_kwargs):
->>>>>>> 161e98a8
         """
         Combine 2 or more subsets, to get the common gpis. This is not the
         same as merging them!
